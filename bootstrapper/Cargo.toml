[package]
name = "bootstrapper"
version = "1.0.0"
authors = ["Andrew Sampson <andrew@rainway.io>"]
edition = "2018"

[package.metadata.winres]
OriginalFilename = "bootstrapper.exe"
LegalCopyright = "Copyright © 2019"
FileDescription = "Rainway Bootstrapper"
ProductName = "Rainway Bootstrapper"

[package.rainway]
dotnet_framework_url = "https://dotnet.microsoft.com/download/thank-you/net472"
media_pack_url = "https://www.microsoft.com/en-us/software-download/mediafeaturepack"
sentry_dns = "https://f3f4e8ff17b04538bffd1e8794e1dc05@sentry.io/1548204"
service_name = "RainwayRadar"

[build-dependencies]
winres = "0.1"

[dependencies]
#web-view = { path = "E:/Dev/Rainway/web-view" }
web-view = { git = "https://github.com/RainwayApp/web-view.git" }
quiche = { path = "../quiche" }
<<<<<<< HEAD
rust-embed = "5.5.1"
sentry = { version = "0.12.0", features = ["with_device_info", "with_panic", "with_rust_info", "with_backtrace"] } 
winapi = { version = "0.3.8", features = ["winuser", "combaseapi", "objbase", "shellapi", "shellscalingapi"] }
log = "0.4.8"
fern = { version = "0.5.8", features = ["colored"] }
quote = "=1.0.1"
=======
rust-embed  = { version = "5.5.1", features = ["interpolate-folder-path"] }
sentry = { version = "0.18.0", features = ["with_device_info", "with_panic", "with_rust_info", "with_backtrace"] } 
winapi = { version = "0.3.8", features = ["winuser", "combaseapi", "objbase", "shellapi"] }
log = "0.4.8"
fern = { version = "0.6.0", features = ["colored"] }
>>>>>>> da5f5ed6
<|MERGE_RESOLUTION|>--- conflicted
+++ resolved
@@ -23,17 +23,9 @@
 #web-view = { path = "E:/Dev/Rainway/web-view" }
 web-view = { git = "https://github.com/RainwayApp/web-view.git" }
 quiche = { path = "../quiche" }
-<<<<<<< HEAD
-rust-embed = "5.5.1"
-sentry = { version = "0.12.0", features = ["with_device_info", "with_panic", "with_rust_info", "with_backtrace"] } 
-winapi = { version = "0.3.8", features = ["winuser", "combaseapi", "objbase", "shellapi", "shellscalingapi"] }
-log = "0.4.8"
-fern = { version = "0.5.8", features = ["colored"] }
-quote = "=1.0.1"
-=======
 rust-embed  = { version = "5.5.1", features = ["interpolate-folder-path"] }
 sentry = { version = "0.18.0", features = ["with_device_info", "with_panic", "with_rust_info", "with_backtrace"] } 
 winapi = { version = "0.3.8", features = ["winuser", "combaseapi", "objbase", "shellapi"] }
 log = "0.4.8"
 fern = { version = "0.6.0", features = ["colored"] }
->>>>>>> da5f5ed6
+quote = "=1.0.1"